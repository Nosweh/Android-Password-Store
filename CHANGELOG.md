# Changelog

All notable changes to this project will be documented in this file.

## [Unreleased]

### Added

-   Allow sorting by recently used

<<<<<<< HEAD
### Fixed

-   Password creation UI will scroll if it does not fit on the screen
=======
## [1.11.1] - 2020-08-21

### Fixed

-   App failed to start on Android 7 and below
>>>>>>> 92f80b2e

## [1.11.0] - 2020-08-18

### Added

-   Allow changing the branch used for Git operations
-   Allow setting a subdirectory key when creating folders
-   Allow adding digits/symbols in XkPasswd generated passwords using a mask-like value (`dds` gives you two digits and a symbol, and so on)

### Changed

-   The Git repository URL can now be specified directly
-   Slightly reduce APK size
-   Always show the parent path in entries
-   Passwords will no longer be copied to the clipboard by default
-   Notify user if there was nothing to push

### Fixed

-   Allow creating nested directories directly
-   I keep saying this but for real: error message for wrong SSH/HTTPS password is properly fixed now
-   Fix crash when OpenKeychain is not installed
-   Clone operation won't leave user on an empty password list upon failure
-   Cloning a new repository to external storage wouldn't work
-   UI froze for some people when deleting existing files from the external directory

## [1.10.3] - 2020-07-30

### Fixed

-   Worked around a dependency bug that would crash the Autofill service when triggered on an OTP field

## [1.10.2] - 2020-07-30

### Fixed

-   Properly handle cases where files contain only TOTP secrets and no password
-   Correctly hide TOTP import button when TOTP secret/OTPAUTH URL is already present in extra content
-   SMS OTP Autofill no longer crashes when invoked and correctly asks for the required permission on first use

## [1.10.1] - 2020-07-23

### Fixed

-   Using long key IDs in .gpg-id no longer leads to a crash
-   Long key IDs and fingerprints are now correctly forwarded to OpenKeychain

### Added

-   Support for multiple GPG IDs in .gpg-id
-   Creating an entry in an empty store now lets you select keys to initialize .gpg-id with

## [1.10.0] - 2020-07-22

### Changed

-   A brand new icon to go with our biggest update ever!
-   Light theme is now a consistent white across the board with ample contrast
-   XkPassword generator is now easier to use with less configuration options
-   Edit screen now has better protection and guidance for invalid names
-   Improved biometric authentication UX on app start
-   Improved password list UI

### Fixed

-   Folder names that were very long did not look right
-   Error message for wrong SSH/HTTPS password now looks cleaner
-   Fix authentication failure with usernames that contain the `@` character
-   Text input boxes were illegible on dark theme
-   Top-level password names had inconsistent top margin making them look askew
-   Password Store no longer ignores the selected OpenKeychain key
-   Password export now happens in a separate process, preventing possible freezes

### Added

-   TOTP support is reintroduced by popular demand. HOTP continues to be unsupported and heavily discouraged.
-   Initial support for detecting and filling OTP fields with Autofill
-   OTP codes can be automatically filled from SMS (requires Android P+ and Google Play Services)
-   Importing TOTP secrets using QR codes
-   Support for ed25519/ECDSA SSH keys
-   Navigate into newly created folders and scroll to newly created passwords
-   Support per-directory keys
-   Full pt-BR localization

## [1.9.2] - 2020-06-30

### Fixed

-   App crashes upon launching the app for the first time

## [1.9.1] - 2020-06-28

### Fixed

-   Remember passphrase option did not work with old-style keys (generated either before 2019 or by passing `-m PEM` to new versions of OpenSSH)

### Added

-   Add GNU IceCatMobile to the list of supported browsers for Autofill

## [1.9.0] - 2020-06-21

### Fixed

-   'Draw over other apps' permission dialog opens when attempting to use Oreo Autofill
-   Old app shortcuts are now removed when the local repository is deleted

### Added

-   Completely revamped decypted password view
-   Add support for better, more secure Keyex's and MACs with a brand new SSH backend
-   Allow manually marking domains for subdomain-level association. This will allow you to keep separate passwords for `site1.example.com` and `site2.example.com` and have them show as such in Autofill.
-   Provide better messages for OpenKeychain errors
-   Rename passwords and categories

### Changed

-   **BREAKING**: Remove support for HOTP/TOTP secrets - Please use FIDO keys or a dedicated app like [Aegis](https://github.com/beemdevelopment/Aegis) or [andOTP](https://github.com/andOTP/andOTP)
-   Reduce Autofill false positives on username fields by removing "name" from list of heuristic terms
-   Reduced app size
-   Improve IME experience with server config screen
-   Removed edit password option from long-press menu.
-   Batch deletion now does not require manually confirming for each password
-   Better commit messages on password deletion

## [1.8.1] - 2020-05-24

### Fixed

-   Don't strip leading slash from repository paths

## [1.8.0] - 2020-05-23

### Added

-   Allow user to abort password move when it is replacing an existing file
-   Allow setting a default username for Autofill
-   Add no authentication mode for working with public repositories

### Changed

-   More UI related tweaks, changes and improvements
-   Improved error messages and internal logic for server configuration

### Fixed

-   Add the following fields to encrypted username detection: user, account, email, name, handle, id, identity.
-   Improved detection of broken or incomplete git repositories
-   Better UX flow for storage permissions

## [1.7.2] - 2020-04-29

### Added

-   Settings option to enable debug logging

### Changed

-   SSH Keygen UI was improved
-   Default key length for SSH Keygen is now 4096 bits
-   Settings items were rearranged and cleaned up
-   Autofill icons in dark mode are now more legible

### Fixed

-   Failure to detect if repository was not cloned which broke Git operations
-   Search results were inaccurate if root directory's name started with a dot (.)
-   Saving git username and email did not provide user-facing confirmation

## [1.7.1] - 2020-04-23

### Fixed

-   Autofill message does not show OK button when many browsers are installed
-   Autofill message does not get marked as shown when dismissed
-   App crashes when using type-independent sort
-   Storage permission not requested when using existing external repository

## [1.7.0] - 2020-04-21

### Added

-   Oreo Autofill support
-   Securely remember HTTPS password/SSH key passphrase

### Fixed

-   Text input box theming
-   Password repository held in non-hidden storage no longer fails
-   Remove ambiguous and confusing URL field in server config menu
    and heavily improve UI for ease of use.

## [1.6.0] - 2020-03-20

### Added

-   Copy implicit username (password filename) by long pressing
-   Create xkpasswd style passwords
-   Swipe on password list to synchronize repository

### Fixed

-   Resolve memory leaks on password decryption
-   Can't delete folders containing a password

## [1.5.0] - 2020-02-21

### Added

-   Fast scroller with alphabetic hints
-   UI button to create new folders
-   Option to directly start searching when opening the app
-   Option to always search from root folder regardless of the currently open folder

### Changed

-   Logging is now enabled in release builds
-   Searching now shows folders as well as the passwords inside them

### Fixed

-   OpenKeychain errors cause app crash

## [1.4.0] - 2020-01-24

### Added

-   Add save-and-copy button
-   Dark theme
-   Setting to save OpenKeychain auth id
-   Add number of passwords to folders

### Changed

-   Updated UI design and iconograph
-   Biometric authentication
-   Use new OpenKeychain integration library

### Fixed

-   Snackbars showing behind keyboards

## [1.3.2] - 2018-12-23

### Changed

-   Improve French translation.

### Fixed

-   Extra field is multi-line.

## [1.3.1] - 2018-10-18

### Fixed

-   Fix default sort order bug.

## [1.3.0] - 2018-10-16

### Added

-   Allow app to be installed on external media (SD card).
-   Change password sort order.
-   Display HOTP code if present.
-   Open search view on keyboard press.

### Changed

-   Use adaptive icon.
-   Password entry is more secure.
-   Clean paths on password list view.
-   Improve Chinese translation.
-   Don't show hidden files and directories.

### Fixed

-   Fix clipboard clearing.
-   Wrap long passwords.

## 1.2.0.75 - 2018-05-31

### Added

-   Add Arabic translation.
-   Warn user that remembering SSH passphrase is currently insecure.

### Changed

-   Update Japanese assets.

### Fixed

-   Fix elements overlapping.

[Unreleased]: https://github.com/android-password-store/Android-Password-Store/compare/1.11.1...HEAD

[1.11.1]: https://github.com/android-password-store/Android-Password-Store/compare/1.11.0...1.11.1

[1.11.0]: https://github.com/android-password-store/Android-Password-Store/compare/1.10.3...1.11.0

[1.10.3]: https://github.com/android-password-store/Android-Password-Store/compare/1.10.2...1.10.3

[1.10.2]: https://github.com/android-password-store/Android-Password-Store/compare/1.10.1...1.10.2

[1.10.1]: https://github.com/android-password-store/Android-Password-Store/compare/1.10.0...1.10.1

[1.10.0]: https://github.com/android-password-store/Android-Password-Store/compare/1.9.2...1.10.0

[1.9.2]: https://github.com/android-password-store/Android-Password-Store/compare/1.9.1...1.9.2

[1.9.1]: https://github.com/android-password-store/Android-Password-Store/compare/1.9.0...1.9.1

[1.9.0]: https://github.com/android-password-store/Android-Password-Store/compare/1.8.1...1.9.0

[1.8.1]: https://github.com/android-password-store/Android-Password-Store/compare/v1.8.0..v1.8.1

[1.8.0]: https://github.com/android-password-store/Android-Password-Store/compare/v1.7.2..v1.8.0

[1.7.2]: https://github.com/android-password-store/Android-Password-Store/compare/v1.7.1..v1.7.2

[1.7.1]: https://github.com/android-password-store/Android-Password-Store/compare/v1.7.0..v1.7.1

[1.7.0]: https://github.com/android-password-store/Android-Password-Store/compare/v1.6.0..v1.7.0

[1.6.0]: https://github.com/android-password-store/Android-Password-Store/compare/v1.5.0..v1.6.0

[1.5.0]: https://github.com/android-password-store/Android-Password-Store/compare/v1.4.0...v1.5.0

[1.4.0]: https://github.com/android-password-store/Android-Password-Store/compare/v1.3.0...v1.4.0

[1.3.2]: https://github.com/android-password-store/Android-Password-Store/compare/v1.3.1...v1.3.2

[1.3.1]: https://github.com/android-password-store/Android-Password-Store/compare/v1.3.0...v1.3.1

[1.3.0]: https://github.com/android-password-store/Android-Password-Store/compare/v1.2.0.75...v1.3.0<|MERGE_RESOLUTION|>--- conflicted
+++ resolved
@@ -8,17 +8,15 @@
 
 -   Allow sorting by recently used
 
-<<<<<<< HEAD
 ### Fixed
 
 -   Password creation UI will scroll if it does not fit on the screen
-=======
+
 ## [1.11.1] - 2020-08-21
 
 ### Fixed
 
 -   App failed to start on Android 7 and below
->>>>>>> 92f80b2e
 
 ## [1.11.0] - 2020-08-18
 
