/*
 * Copyright © 2014-2020 The Android Password Store Authors. All Rights Reserved.
 * SPDX-License-Identifier: GPL-3.0-only
 */
import java.util.Properties
import com.android.build.gradle.internal.api.BaseVariantOutputImpl

plugins {
    kotlin("android")
}

val keystorePropertiesFile = rootProject.file("keystore.properties")

fun isSnapshot(): Boolean {
    return System.getenv("GITHUB_WORKFLOW") != null && System.getenv("SNAPSHOT") != null
}

android {
    if (isSnapshot()) {
        applicationVariants.all {
            outputs.all {
                (this as BaseVariantOutputImpl).outputFileName = "aps-${flavorName}_$versionName.apk"
            }
        }
    }

    adbOptions.installOptions("--user 0")

    buildFeatures.viewBinding = true

    defaultConfig {
        applicationId = "dev.msfjarvis.aps"
<<<<<<< HEAD
        versionCode = 11101
        versionName = "1.12.0-SNAPSHOT"
=======
        versionCode = 11110
        versionName = "1.11.1"
>>>>>>> d9c3aff6
    }

    lintOptions {
        isAbortOnError = true
        isCheckReleaseBuilds = false
        disable("MissingTranslation", "PluralsCandidate")
    }

    packagingOptions {
        exclude("**/*.version")
        exclude("**/*.txt")
        exclude("**/*.kotlin_module")
        exclude("**/plugin.properties")
    }

    buildTypes {
        named("release") {
            isMinifyEnabled = true
            setProguardFiles(listOf("proguard-android-optimize.txt", "proguard-rules.pro"))
            buildConfigField("boolean", "ENABLE_DEBUG_FEATURES", if (isSnapshot()) "true" else "false")
        }
        named("debug") {
            applicationIdSuffix = ".debug"
            versionNameSuffix = "-debug"
            isMinifyEnabled = false
            buildConfigField("boolean", "ENABLE_DEBUG_FEATURES", "true")
        }
    }

    if (keystorePropertiesFile.exists()) {
        val keystoreProperties = Properties()
        keystoreProperties.load(keystorePropertiesFile.inputStream())
        signingConfigs {
            register("release") {
                keyAlias = keystoreProperties["keyAlias"] as String
                keyPassword = keystoreProperties["keyPassword"] as String
                storeFile = rootProject.file(keystoreProperties["storeFile"] as String)
                storePassword = keystoreProperties["storePassword"] as String
            }
        }
        listOf("release", "debug").map {
            buildTypes.getByName(it).signingConfig = signingConfigs.getByName(it)
        }
    }

    flavorDimensions("free")
    productFlavors {
        create("free") {
            versionNameSuffix = "-free"
        }
        create("nonFree") {
        }
    }
}

dependencies {
    compileOnly(Dependencies.AndroidX.annotation)
    implementation(Dependencies.AndroidX.activity_ktx)
    implementation(Dependencies.AndroidX.autofill)
    implementation(Dependencies.AndroidX.appcompat)
    implementation(Dependencies.AndroidX.biometric)
    implementation(Dependencies.AndroidX.constraint_layout)
    implementation(Dependencies.AndroidX.core_ktx)
    implementation(Dependencies.AndroidX.documentfile)
    implementation(Dependencies.AndroidX.fragment_ktx)
    implementation(Dependencies.AndroidX.lifecycle_common)
    implementation(Dependencies.AndroidX.lifecycle_livedata_ktx)
    implementation(Dependencies.AndroidX.lifecycle_viewmodel_ktx)
    implementation(Dependencies.AndroidX.material)
    implementation(Dependencies.AndroidX.preference)
    implementation(Dependencies.AndroidX.recycler_view)
    implementation(Dependencies.AndroidX.recycler_view_selection)
    implementation(Dependencies.AndroidX.security)
    implementation(Dependencies.AndroidX.swiperefreshlayout)

    implementation(Dependencies.Kotlin.Coroutines.android)
    implementation(Dependencies.Kotlin.Coroutines.core)

    implementation(Dependencies.FirstParty.openpgp_ktx)
    implementation(Dependencies.FirstParty.zxing_android_embedded)

    implementation(Dependencies.ThirdParty.commons_codec)
    implementation(Dependencies.ThirdParty.fastscroll)
    implementation(Dependencies.ThirdParty.jgit) {
        exclude(group = "org.apache.httpcomponents", module = "httpclient")
    }
    implementation(Dependencies.ThirdParty.jsch)
    implementation(Dependencies.ThirdParty.sshj)
    implementation(Dependencies.ThirdParty.bouncycastle)
    implementation(Dependencies.ThirdParty.plumber)
    implementation(Dependencies.ThirdParty.ssh_auth)
    implementation(Dependencies.ThirdParty.timber)
    implementation(Dependencies.ThirdParty.timberkt)

    if (isSnapshot()) {
        implementation(Dependencies.ThirdParty.leakcanary)
        implementation(Dependencies.ThirdParty.whatthestack)
    } else {
        debugImplementation(Dependencies.ThirdParty.leakcanary)
        debugImplementation(Dependencies.ThirdParty.whatthestack)
    }

    "nonFreeImplementation"(Dependencies.NonFree.google_play_auth_api_phone)

    // Testing-only dependencies
    androidTestImplementation(Dependencies.Testing.junit)
    androidTestImplementation(Dependencies.Testing.kotlin_test_junit)
    androidTestImplementation(Dependencies.Testing.AndroidX.runner)
    androidTestImplementation(Dependencies.Testing.AndroidX.rules)
    androidTestImplementation(Dependencies.Testing.AndroidX.junit)
    androidTestImplementation(Dependencies.Testing.AndroidX.espresso_core)
    androidTestImplementation(Dependencies.Testing.AndroidX.espresso_intents)

    testImplementation(Dependencies.Testing.junit)
    testImplementation(Dependencies.Testing.kotlin_test_junit)
}<|MERGE_RESOLUTION|>--- conflicted
+++ resolved
@@ -30,13 +30,8 @@
 
     defaultConfig {
         applicationId = "dev.msfjarvis.aps"
-<<<<<<< HEAD
-        versionCode = 11101
+        versionCode = 11111
         versionName = "1.12.0-SNAPSHOT"
-=======
-        versionCode = 11110
-        versionName = "1.11.1"
->>>>>>> d9c3aff6
     }
 
     lintOptions {
